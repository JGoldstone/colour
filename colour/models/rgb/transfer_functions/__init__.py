#!/usr/bin/env python
# -*- coding: utf-8 -*-

from __future__ import absolute_import

from colour.utilities import CaseInsensitiveMapping, filter_kwargs

from .aces import (
    log_encoding_ACESproxy,
    log_decoding_ACESproxy,
    log_encoding_ACEScc,
    log_decoding_ACEScc)
from .alexa_log_c import (
    log_encoding_ALEXALogC,
    log_decoding_ALEXALogC)
from .bt_709 import oetf_BT709, eotf_BT709
from .bt_1886 import oetf_BT1886, eotf_BT1886
from .bt_2020 import oetf_BT2020, eotf_BT2020
from .canon_log import (
    log_encoding_CanonLog,
    log_decoding_CanonLog,
    log_encoding_CanonLog2,
    log_decoding_CanonLog2,
    log_encoding_CanonLog3,
    log_decoding_CanonLog3)
from .cineon import log_encoding_Cineon, log_decoding_Cineon
from .dci_p3 import oetf_DCIP3, eotf_DCIP3
from .gamma import gamma_function
from .linear import linear_function
from .panalog import log_encoding_Panalog, log_decoding_Panalog
from .panasonic_vlog import log_encoding_VLog, log_decoding_VLog
from .pivoted_log import log_encoding_PivotedLog, log_decoding_PivotedLog
from .red_log import (
    log_encoding_REDLog,
    log_decoding_REDLog,
    log_encoding_REDLogFilm,
    log_decoding_REDLogFilm,
    log_encoding_Log3G10,
    log_decoding_Log3G10,
    log_encoding_Log3G12,
    log_decoding_Log3G12)
from .rimm_romm_rgb import (
    oetf_ROMMRGB,
    eotf_ROMMRGB,
    oetf_ProPhotoRGB,
    eotf_ProPhotoRGB,
    oetf_RIMMRGB,
    eotf_RIMMRGB,
    log_encoding_ERIMMRGB,
    log_decoding_ERIMMRGB)
from .srgb import oetf_sRGB, eotf_sRGB
from .sony_slog import (
    log_encoding_SLog,
    log_decoding_SLog,
    log_encoding_SLog2,
    log_decoding_SLog2,
    log_encoding_SLog3,
    log_decoding_SLog3)
from .st_2084 import oetf_ST2084, eotf_ST2084
from .viper_log import log_encoding_ViperLog, log_decoding_ViperLog

__all__ = ['log_encoding_ACESproxy',
           'log_decoding_ACESproxy',
           'log_encoding_ACEScc',
           'log_decoding_ACEScc']
__all__ += ['log_encoding_ALEXALogC', 'log_decoding_ALEXALogC']
__all__ += ['oetf_BT709', 'eotf_BT709']
__all__ += ['oetf_BT1886', 'eotf_BT1886']
__all__ += ['oetf_BT2020', 'eotf_BT2020']
__all__ += ['log_encoding_CanonLog',
            'log_decoding_CanonLog',
            'log_encoding_CanonLog2',
            'log_decoding_CanonLog2',
            'log_encoding_CanonLog3',
            'log_decoding_CanonLog3']
__all__ += ['log_encoding_Cineon', 'log_decoding_Cineon']
__all__ += ['oetf_DCIP3', 'eotf_DCIP3']
__all__ += ['gamma_function']
__all__ += ['linear_function']
__all__ += ['log_encoding_Panalog', 'log_decoding_Panalog']
__all__ += ['log_encoding_VLog', 'log_decoding_VLog']
__all__ += ['log_encoding_PivotedLog', 'log_decoding_PivotedLog']
__all__ += ['log_encoding_REDLog',
            'log_decoding_REDLog',
            'log_encoding_REDLogFilm',
            'log_decoding_REDLogFilm',
            'log_encoding_Log3G10',
            'log_decoding_Log3G10',
            'log_encoding_Log3G12',
            'log_decoding_Log3G12']
__all__ += ['oetf_ROMMRGB',
            'eotf_ROMMRGB',
            'oetf_ProPhotoRGB',
            'eotf_ProPhotoRGB',
            'oetf_RIMMRGB',
            'eotf_RIMMRGB',
            'log_encoding_ERIMMRGB',
            'log_decoding_ERIMMRGB']
__all__ += ['log_encoding_SLog',
            'log_decoding_SLog',
            'log_encoding_SLog2',
            'log_decoding_SLog2',
            'log_encoding_SLog3',
            'log_decoding_SLog3']
__all__ += ['oetf_sRGB', 'eotf_sRGB']
__all__ += ['oetf_ST2084', 'eotf_ST2084']
__all__ += ['log_decoding_ViperLog', 'log_decoding_ViperLog']

LOG_ENCODING_CURVES = CaseInsensitiveMapping(
    {'Cineon': log_encoding_Cineon,
     'Panalog': log_encoding_Panalog,
     'ViperLog': log_encoding_ViperLog,
     'PLog': log_encoding_PivotedLog,
     'Canon Log': log_encoding_CanonLog,
<<<<<<< HEAD
     'Canon Log2': log_encoding_CanonLog2,
     'Canon Log3': log_encoding_CanonLog3,
=======
     'Canon Log 2': log_encoding_CanonLog2,
     'Canon Log 3': log_encoding_CanonLog3,
>>>>>>> 96638924
     'ACEScc': log_encoding_ACEScc,
     'ACESproxy': log_encoding_ACESproxy,
     'ALEXA Log C': log_encoding_ALEXALogC,
     'REDLog': log_encoding_REDLog,
     'REDLogFilm': log_encoding_REDLogFilm,
     'Log3G10': log_encoding_Log3G10,
     'Log3G12': log_encoding_Log3G12,
     'ERIMM RGB': log_encoding_ERIMMRGB,
     'S-Log': log_encoding_SLog,
     'S-Log2': log_encoding_SLog2,
     'S-Log3': log_encoding_SLog3,
     'V-Log': log_encoding_VLog})
"""
Supported *log* encoding curves.

LOG_ENCODING_CURVES : CaseInsensitiveMapping
<<<<<<< HEAD
    **{'Cineon', 'Panalog', 'ViperLog', 'PLog', 'Canon Log', 'Canon Log2',
    'Canon Log3', 'ACEScc', 'ACESproxy', 'ALEXA Log C', 'REDLog', 'REDLogFilm',
    'Log3G10', 'Log3G12', 'ERIMM RGB, 'S-Log', 'S-Log2', 'S-Log3', 'V-Log'}**
=======
    **{'Cineon', 'Panalog', 'ViperLog', 'PLog', 'Canon Log', 'Canon Log 2',
    'Canon Log 3', 'ACEScc', 'ACESproxy', 'ALEXA Log C', 'REDLog',
    'REDLogFilm', 'ERIMM RGB, 'S-Log', 'S-Log2', 'S-Log3', 'V-Log'}**
>>>>>>> 96638924
"""


def log_encoding_curve(value, curve='Cineon', **kwargs):
    """
    Encodes linear-light values to :math:`R'G'B'` video component signal
    value using given *log* curve.

    Parameters
    ----------
    value : numeric or array_like
        Value.
    curve : unicode, optional
<<<<<<< HEAD
        **{'Cineon', 'Panalog', 'ViperLog', 'PLog', 'Canon Log', 'Canon Log2',
        'Canon Log3', 'ACEScc', 'ACESproxy', 'ALEXA Log C', 'REDLog',
        'REDLogFilm', 'Log3G10', 'Log3G12', 'ERIMM RGB, 'S-Log', 'S-Log2',
        'S-Log3', 'V-Log'}**, Computation curve.
=======
        **{'Cineon', 'Panalog', 'ViperLog', 'PLog', 'Canon Log',
        'Canon Log 2', 'Canon Log 3', 'ACEScc', 'ACESproxy', 'ALEXA Log C',
        'REDLog', 'REDLogFilm', 'ERIMM RGB, 'S-Log', 'S-Log2', 'S-Log3',
        'V-Log'}**,
        Computation curve.
>>>>>>> 96638924

    Other Parameters
    ----------------
    black_offset : numeric or array_like
        {:func:`log_encoding_Cineon`, :func:`log_encoding_Panalog`,
        :func:`log_encoding_REDLog`, :func:`log_encoding_REDLogFilm`},
        Black offset.
    log_reference : numeric or array_like
        {:func:`log_encoding_PivotedLog`},
        Log reference.
    linear_reference : numeric or array_like
        {:func:`log_encoding_PivotedLog`},
        Linear reference.
    negative_gamma : numeric or array_like
        {:func:`log_encoding_PivotedLog`},
        Negative gamma.
    density_per_code_value : numeric or array_like
        {:func:`log_encoding_PivotedLog`},
        Density per code value.
    bit_depth : unicode, optional
        {:func:`log_encoding_ACESproxy`},
        **{'10 Bit', '12 Bit'}**,
        *ACESproxy* bit depth.
    firmware : unicode, optional
        {:func:`log_encoding_ALEXALogC`},
        **{'SUP 3.x', 'SUP 2.x'}**,
        Alexa firmware version.
    method : unicode, optional
        {:func:`log_encoding_ALEXALogC`},
        **{'Linear Scene Exposure Factor', 'Normalised Sensor Signal'}**,
        Conversion method.
    EI : int,  optional
        {:func:`log_encoding_ALEXALogC`},
        Ei.
    I_max : numeric, optional
        {:func:`log_encoding_ERIMMRGB`},
        Maximum code value: 255, 4095 and 650535 for respectively 8-bit,
        12-bit and 16-bit per channel.
    E_min : numeric, optional
        {:func:`log_encoding_ERIMMRGB`},
        Minimum exposure limit.
    E_clip : numeric, optional
        {:func:`log_encoding_ERIMMRGB`},
        Maximum exposure limit.

    Returns
    -------
    numeric or ndarray
        *Log* value.

    Examples
    --------
    >>> log_encoding_curve(0.18)  # doctest: +ELLIPSIS
    0.4573196...
    >>> log_encoding_curve(0.18, curve='ACEScc')  # doctest: +ELLIPSIS
    0.4135884...
    >>> log_encoding_curve(  # doctest: +ELLIPSIS
    ...     0.18, curve='PLog', log_reference=400)
    0.3910068...
    >>> log_encoding_curve(0.18, curve='S-Log')  # doctest: +ELLIPSIS
    0.3599878...
    """

    function = LOG_ENCODING_CURVES[curve]

    filter_kwargs(function, **kwargs)

    return function(value, **kwargs)


LOG_DECODING_CURVES = CaseInsensitiveMapping(
    {'Cineon': log_decoding_Cineon,
     'Panalog': log_decoding_Panalog,
     'ViperLog': log_decoding_ViperLog,
     'PLog': log_decoding_PivotedLog,
     'Canon Log': log_decoding_CanonLog,
<<<<<<< HEAD
     'Canon Log2': log_decoding_CanonLog2,
     'Canon Log3': log_decoding_CanonLog3,
=======
     'Canon Log 2': log_decoding_CanonLog2,
     'Canon Log 3': log_decoding_CanonLog3,
>>>>>>> 96638924
     'ACEScc': log_decoding_ACEScc,
     'ACESproxy': log_decoding_ACESproxy,
     'ALEXA Log C': log_decoding_ALEXALogC,
     'REDLog': log_decoding_REDLog,
     'REDLogFilm': log_decoding_REDLogFilm,
     'Log3G10': log_decoding_Log3G10,
     'Log3G12': log_decoding_Log3G12,
     'ERIMM RGB': log_decoding_ERIMMRGB,
     'S-Log': log_decoding_SLog,
     'S-Log2': log_decoding_SLog2,
     'S-Log3': log_decoding_SLog3,
     'V-Log': log_decoding_VLog})
"""
Supported *log* decoding curves.

LOG_DECODING_CURVES : CaseInsensitiveMapping
<<<<<<< HEAD
    **{'Cineon', 'Panalog', 'ViperLog', 'PLog', 'Canon Log', 'Canon Log2',
    'Canon Log3', 'ACEScc', 'ACESproxy', 'ALEXA Log C', 'REDLog', 'REDLogFilm',
    'Log3G10', 'Log3G12', 'ERIMM RGB, 'S-Log', 'S-Log2', 'S-Log3', 'V-Log'}**
=======
    **{'Cineon', 'Panalog', 'ViperLog', 'PLog', 'Canon Log', 'Canon Log 2',
    'Canon Log 3', 'ACEScc', 'ACESproxy', 'ALEXA Log C', 'REDLog',
    'REDLogFilm', 'ERIMM RGB, 'S-Log', 'S-Log2', 'S-Log3', 'V-Log'}**
>>>>>>> 96638924
"""


def log_decoding_curve(value, curve='Cineon', **kwargs):
    """
    Decodes :math:`R'G'B'` video component signal value to linear-light values
    using given *log* curve.

    Parameters
    ----------
    value : numeric or array_like
        Value.
    curve : unicode, optional
<<<<<<< HEAD
        **{'Cineon', 'Panalog', 'ViperLog', 'PLog', 'Canon Log', 'Canon Log2',
        'Canon Log3', 'ACEScc', 'ACESproxy', 'ALEXA Log C', 'REDLog',
        'REDLogFilm', 'Log3G10', 'Log3G12', 'ERIMM RGB, 'S-Log', 'S-Log2',
        'S-Log3', 'V-Log'}**, Computation curve.
=======
        **{'Cineon', 'Panalog', 'ViperLog', 'PLog', 'Canon Log',
        'Canon Log 2', 'Canon Log 3', 'ACEScc', 'ACESproxy', 'ALEXA Log C',
        'REDLog', 'REDLogFilm', 'ERIMM RGB, 'S-Log', 'S-Log2', 'S-Log3',
        'V-Log'}**,
        Computation curve.
>>>>>>> 96638924

    Other Parameters
    ----------------
    black_offset : numeric or array_like
        {:func:`log_decoding_Cineon`, :func:`log_decoding_Panalog`,
        :func:`log_decoding_REDLog`, :func:`log_decoding_REDLogFilm`},
        Black offset.
    log_reference : numeric or array_like
        {:func:`log_decoding_PivotedLog`},
        Log reference.
    linear_reference : numeric or array_like
        {:func:`log_decoding_PivotedLog`},
        Linear reference.
    negative_gamma : numeric or array_like
        {:func:`log_decoding_PivotedLog`},
        Negative gamma.
    density_per_code_value : numeric or array_like
        {:func:`log_decoding_PivotedLog`},
        Density per code value.
    bit_depth : unicode, optional
        {:func:`log_decoding_ACESproxy`},
        **{'10 Bit', '12 Bit'}**,
        *ACESproxy* bit depth.
    firmware : unicode, optional
        {:func:`log_decoding_ALEXALogC`},
        **{'SUP 3.x', 'SUP 2.x'}**,
        Alexa firmware version.
    method : unicode, optional
        {:func:`log_decoding_ALEXALogC`},
        **{'Linear Scene Exposure Factor', 'Normalised Sensor Signal'}**,
        Conversion method.
    EI : int,  optional
        {:func:`log_decoding_ALEXALogC`},
        Ei.
    I_max : numeric, optional
        {:func:`log_decoding_ERIMMRGB`},
        Maximum code value: 255, 4095 and 650535 for respectively 8-bit,
        12-bit and 16-bit per channel.
    E_min : numeric, optional
        {:func:`log_decoding_ERIMMRGB`},
        Minimum exposure limit.
    E_clip : numeric, optional
        {:func:`log_decoding_ERIMMRGB`},
        Maximum exposure limit.

    Returns
    -------
    numeric or ndarray
        *Log* value.

    Examples
    --------
    >>> log_decoding_curve(0.457319613085418)  # doctest: +ELLIPSIS
    0.1...
    >>> log_decoding_curve(  # doctest: +ELLIPSIS
    ...     0.413588402492442, curve='ACEScc')
    0.1...
    >>> log_decoding_curve(  # doctest: +ELLIPSIS
    ...     0.391006842619746, curve='PLog', log_reference=400)
    0.1...
    >>> log_decoding_curve(  # doctest: +ELLIPSIS
    ...     0.359987846422154, curve='S-Log')
    0.1...
    """

    function = LOG_DECODING_CURVES[curve]

    filter_kwargs(function, **kwargs)

    return function(value, **kwargs)


__all__ += ['LOG_ENCODING_CURVES', 'LOG_DECODING_CURVES']
__all__ += ['log_encoding_curve', 'log_decoding_curve']

OETFS = CaseInsensitiveMapping(
    {'BT.1886': oetf_BT1886,
     'BT.2020': oetf_BT2020,
     'BT.709': oetf_BT709,
     'DCI-P3': oetf_DCIP3,
     'ROMM RGB': oetf_ROMMRGB,
     'ProPhoto RGB': oetf_ProPhotoRGB,
     'RIMM RGB': oetf_RIMMRGB,
     'ST 2084': oetf_ST2084,
     'sRGB': oetf_sRGB})
"""
Supported opto-electrical transfer functions (OETF / OECF).

OETFS : CaseInsensitiveMapping
    **{'sRGB', 'BT.1886', 'BT.2020', 'BT.709', 'DCI-P3', 'ROMM RGB',
    'ProPhoto RGB', 'RIMM RGB', 'ST 2084'}**
"""


def oetf(value, function='sRGB', **kwargs):
    """
    Encodes estimated tristimulus values in a scene to :math:`R'G'B'` video
    component signal value using given opto-electronic transfer function
    (OETF / OECF).

    Parameters
    ----------
    value : numeric or array_like
        Value.
    function : unicode, optional
        **{'sRGB', 'BT.1886', 'BT.2020', 'BT.709', 'DCI-P3', 'ROMM RGB',
        'ProPhoto RGB', 'RIMM RGB', 'ST 2084'}**,
        Computation function.

    Other Parameters
    ----------------
    L_B : numeric, optional
        {:func:`oetf_BT1886`},
        Screen luminance for black.
    L_W : numeric, optional
        {:func:`oetf_BT1886`},
        Screen luminance for white.
    is_12_bits_system : bool
        {:func:`oetf_BT2020`},
        *BT.709* *alpha* and *beta* constants are used if system is not 12-bit.
    I_max : numeric, optional
        {:func:`oetf_ROMMRGB`, :func:`oetf_RIMMRGB`},
        Maximum code value: 255, 4095 and 650535 for respectively 8-bit,
        12-bit and 16-bit per channel.
    E_clip : numeric, optional
        {:func:`oetf_RIMMRGB`},
        Maximum exposure level.
    L_p : numeric, optional
        {:func:`oetf_ST2084`},
        Display peak luminance :math:`cd/m^2`.

    Returns
    -------
    numeric or ndarray
        :math:`R'G'B'` video component signal value.

    Examples
    --------
    >>> oetf(0.18)  # doctest: +ELLIPSIS
    0.4613561...
    >>> oetf(0.18, function='BT.2020')  # doctest: +ELLIPSIS
    0.4090077...
    >>> oetf(  # doctest: +ELLIPSIS
    ...     0.18, function='ST 2084', L_p=1000)
    0.1820115...
    """

    function = OETFS[function]

    filter_kwargs(function, **kwargs)

    return function(value, **kwargs)


EOTFS = CaseInsensitiveMapping(
    {'BT.1886': eotf_BT1886,
     'BT.2020': eotf_BT2020,
     'BT.709': eotf_BT709,
     'DCI-P3': eotf_DCIP3,
     'ROMM RGB': eotf_ROMMRGB,
     'ProPhoto RGB': eotf_ProPhotoRGB,
     'RIMM RGB': eotf_RIMMRGB,
     'ST 2084': eotf_ST2084,
     'sRGB': eotf_sRGB})
"""
Supported electro-optical transfer functions (EOTF / EOCF).

EOTFS : CaseInsensitiveMapping
    **{'sRGB', 'BT.1886', 'BT.2020', 'BT.709', 'DCI-P3', 'ROMM RGB',
    'ProPhoto RGB', 'RIMM RGB', 'ST 2084'}**
"""


def eotf(value, function='sRGB', **kwargs):
    """
    Decodes :math:`R'G'B'` video component signal value to tristimulus values
    at the display using given electro-optical transfer function (EOTF / EOCF).

    Parameters
    ----------
    value : numeric or array_like
        Value.
    function : unicode, optional
        **{'sRGB', 'BT.1886', 'BT.2020', 'BT.709', 'DCI-P3', 'ROMM RGB',
        'ProPhoto RGB', 'RIMM RGB', 'ST 2084'}**,
        Computation function.

    Other Parameters
    ----------------
    L_B : numeric, optional
        {:func:`eotf_BT1886`},
        Screen luminance for black.
    L_W : numeric, optional
        {:func:`eotf_BT1886`},
        Screen luminance for white.
    is_12_bits_system : bool
        {:func:`eotf_BT2020`},
        *BT.709* *alpha* and *beta* constants are used if system is not 12-bit.
    I_max : numeric, optional
        {:func:`eotf_ROMMRGB`, :func:`eotf_RIMMRGB`},
        Maximum code value: 255, 4095 and 650535 for respectively 8-bit,
        12-bit and 16-bit per channel.
    E_clip : numeric, optional
        {:func:`eotf_RIMMRGB`},
        Maximum exposure level.
    L_p : numeric, optional
        {:func:`eotf_ST2084`},
        Display peak luminance :math:`cd/m^2`.

    Returns
    -------
    numeric or ndarray
        Tristimulus values at the display.

    Examples
    --------
    >>> eotf(0.461356129500442)  # doctest: +ELLIPSIS
    0.1...
    >>> eotf(0.409007728864150,
    ...     function='BT.2020')  # doctest: +ELLIPSIS
    0.1...
    >>> eotf(  # doctest: +ELLIPSIS
    ...     0.182011532850008, function='ST 2084', L_p=1000)
    0.1...
    """

    function = EOTFS[function]

    filter_kwargs(function, **kwargs)

    return function(value, **kwargs)


__all__ += ['OETFS', 'EOTFS']
__all__ += ['oetf', 'eotf']<|MERGE_RESOLUTION|>--- conflicted
+++ resolved
@@ -112,13 +112,8 @@
      'ViperLog': log_encoding_ViperLog,
      'PLog': log_encoding_PivotedLog,
      'Canon Log': log_encoding_CanonLog,
-<<<<<<< HEAD
-     'Canon Log2': log_encoding_CanonLog2,
-     'Canon Log3': log_encoding_CanonLog3,
-=======
      'Canon Log 2': log_encoding_CanonLog2,
      'Canon Log 3': log_encoding_CanonLog3,
->>>>>>> 96638924
      'ACEScc': log_encoding_ACEScc,
      'ACESproxy': log_encoding_ACESproxy,
      'ALEXA Log C': log_encoding_ALEXALogC,
@@ -135,15 +130,10 @@
 Supported *log* encoding curves.
 
 LOG_ENCODING_CURVES : CaseInsensitiveMapping
-<<<<<<< HEAD
-    **{'Cineon', 'Panalog', 'ViperLog', 'PLog', 'Canon Log', 'Canon Log2',
-    'Canon Log3', 'ACEScc', 'ACESproxy', 'ALEXA Log C', 'REDLog', 'REDLogFilm',
-    'Log3G10', 'Log3G12', 'ERIMM RGB, 'S-Log', 'S-Log2', 'S-Log3', 'V-Log'}**
-=======
     **{'Cineon', 'Panalog', 'ViperLog', 'PLog', 'Canon Log', 'Canon Log 2',
     'Canon Log 3', 'ACEScc', 'ACESproxy', 'ALEXA Log C', 'REDLog',
-    'REDLogFilm', 'ERIMM RGB, 'S-Log', 'S-Log2', 'S-Log3', 'V-Log'}**
->>>>>>> 96638924
+    'REDLogFilm', 'Log3G10', 'Log3G12', 'ERIMM RGB, 'S-Log', 'S-Log2',
+    'S-Log3', 'V-Log'}**
 """
 
 
@@ -157,18 +147,10 @@
     value : numeric or array_like
         Value.
     curve : unicode, optional
-<<<<<<< HEAD
-        **{'Cineon', 'Panalog', 'ViperLog', 'PLog', 'Canon Log', 'Canon Log2',
-        'Canon Log3', 'ACEScc', 'ACESproxy', 'ALEXA Log C', 'REDLog',
+        **{'Cineon', 'Panalog', 'ViperLog', 'PLog', 'Canon Log', 'Canon Log 2',
+        'Canon Log 3', 'ACEScc', 'ACESproxy', 'ALEXA Log C', 'REDLog',
         'REDLogFilm', 'Log3G10', 'Log3G12', 'ERIMM RGB, 'S-Log', 'S-Log2',
         'S-Log3', 'V-Log'}**, Computation curve.
-=======
-        **{'Cineon', 'Panalog', 'ViperLog', 'PLog', 'Canon Log',
-        'Canon Log 2', 'Canon Log 3', 'ACEScc', 'ACESproxy', 'ALEXA Log C',
-        'REDLog', 'REDLogFilm', 'ERIMM RGB, 'S-Log', 'S-Log2', 'S-Log3',
-        'V-Log'}**,
-        Computation curve.
->>>>>>> 96638924
 
     Other Parameters
     ----------------
@@ -245,13 +227,8 @@
      'ViperLog': log_decoding_ViperLog,
      'PLog': log_decoding_PivotedLog,
      'Canon Log': log_decoding_CanonLog,
-<<<<<<< HEAD
-     'Canon Log2': log_decoding_CanonLog2,
-     'Canon Log3': log_decoding_CanonLog3,
-=======
      'Canon Log 2': log_decoding_CanonLog2,
      'Canon Log 3': log_decoding_CanonLog3,
->>>>>>> 96638924
      'ACEScc': log_decoding_ACEScc,
      'ACESproxy': log_decoding_ACESproxy,
      'ALEXA Log C': log_decoding_ALEXALogC,
@@ -268,15 +245,10 @@
 Supported *log* decoding curves.
 
 LOG_DECODING_CURVES : CaseInsensitiveMapping
-<<<<<<< HEAD
-    **{'Cineon', 'Panalog', 'ViperLog', 'PLog', 'Canon Log', 'Canon Log2',
-    'Canon Log3', 'ACEScc', 'ACESproxy', 'ALEXA Log C', 'REDLog', 'REDLogFilm',
-    'Log3G10', 'Log3G12', 'ERIMM RGB, 'S-Log', 'S-Log2', 'S-Log3', 'V-Log'}**
-=======
     **{'Cineon', 'Panalog', 'ViperLog', 'PLog', 'Canon Log', 'Canon Log 2',
     'Canon Log 3', 'ACEScc', 'ACESproxy', 'ALEXA Log C', 'REDLog',
-    'REDLogFilm', 'ERIMM RGB, 'S-Log', 'S-Log2', 'S-Log3', 'V-Log'}**
->>>>>>> 96638924
+    'REDLogFilm', 'Log3G10', 'Log3G12', 'ERIMM RGB, 'S-Log', 'S-Log2',
+    'S-Log3', 'V-Log'}**
 """
 
 
@@ -290,18 +262,10 @@
     value : numeric or array_like
         Value.
     curve : unicode, optional
-<<<<<<< HEAD
-        **{'Cineon', 'Panalog', 'ViperLog', 'PLog', 'Canon Log', 'Canon Log2',
-        'Canon Log3', 'ACEScc', 'ACESproxy', 'ALEXA Log C', 'REDLog',
+        **{'Cineon', 'Panalog', 'ViperLog', 'PLog', 'Canon Log', 'Canon Log 2',
+        'Canon Log 3', 'ACEScc', 'ACESproxy', 'ALEXA Log C', 'REDLog',
         'REDLogFilm', 'Log3G10', 'Log3G12', 'ERIMM RGB, 'S-Log', 'S-Log2',
         'S-Log3', 'V-Log'}**, Computation curve.
-=======
-        **{'Cineon', 'Panalog', 'ViperLog', 'PLog', 'Canon Log',
-        'Canon Log 2', 'Canon Log 3', 'ACEScc', 'ACESproxy', 'ALEXA Log C',
-        'REDLog', 'REDLogFilm', 'ERIMM RGB, 'S-Log', 'S-Log2', 'S-Log3',
-        'V-Log'}**,
-        Computation curve.
->>>>>>> 96638924
 
     Other Parameters
     ----------------
